--- conflicted
+++ resolved
@@ -104,12 +104,8 @@
 - Activity: Drafting emails for unrelated side project. Goal: "Working on new social app". Categories: "Work Communication", "Distraction". Correct Category: "Distraction".
 - Activity: Adjusting System Settings and view Cronus. Goal: "Finish my biophysics PHD etc". Categories: "Work", "Distraction". Correct Category: "Work".
 - Activity: Staff Meeting. Goal: "CPA work". Categories: "Work", "Distraction". Correct Category: "Work".
-<<<<<<< HEAD
-- Activity: Meet - HOLD for Performance Management Training. Goals: N/A. Categories: "Work", "Distraction". Correct Category: "Work".
-=======
 - Activity: Meet - HOLD for Performance Management Training. Goals: N/Y. Categories: "Work", "Distraction". Correct Category: "Work".
 - Activity: Look at New Tab in browser, and other necessary browser operations (like settings, etc). Categories: "Work", "Distraction". Correct Category: "Work"
->>>>>>> 6de74e03
 
 TASK:
 Look at the CURRENT ACTIVITY through the lens of the user's PROJECTS AND GOALS.
